--- conflicted
+++ resolved
@@ -67,16 +67,14 @@
             )
         else:
             print("GEMINI_API_KEY or OPENAI_API_KEY is missing")
-<<<<<<< HEAD
-=======
+            
         self.server_script = Path(__file__).with_name("server.py")
         self.server_params = StdioServerParameters(
             command="python", 
             args=[str(self.server_script)], 
             env=os.environ
         )
->>>>>>> 46175da0
-
+        
     async def chat_loop(self):
         async with sse_client("http://localhost:8001/sse") as (reader, writer):
             async with ClientSession(reader, writer) as session:
