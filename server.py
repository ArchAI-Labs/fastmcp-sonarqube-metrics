import os
import httpx
import json
from typing import Annotated
import base64
from dotenv import load_dotenv
from pydantic import Field
from fastmcp import FastMCP
<<<<<<< HEAD
=======
from mcp.server.sse import SseServerTransport
>>>>>>> 18b7eca6
import logging
from mcp.server import Server
from fastmcp.utilities.logging import get_logger

logger = get_logger(__name__)

load_dotenv()

# Configure logging to suppress Pydantic schema warnings
logging.getLogger("pydantic.error_wrappers").setLevel(logging.ERROR)
logging.getLogger("fastmcp").setLevel(logging.ERROR)

# Create the FastMCP server instance with global config to ignore extra fields
mcp = FastMCP(
    name="SonarQube MCP",
    instructions="Provides tools to retrieve information about SonarQube projects.",
    tool_model_config={"extra": "ignore"},
    model_config={"extra": "ignore"}
)

# Define the metric keys we want to fetch
SONARQUBE_METRIC_KEYS = [
    "bugs",
    "vulnerabilities",
    "code_smells",
    "coverage",
    "duplicated_lines_density",
]

sonarqube_token = os.environ.get("SONARQUBE_TOKEN")
sonarqube_url = os.environ.get("SONARQUBE_URL")

@mcp.tool()
async def get_status() -> str:
    """
    Performs a health check on the configured SonarQube instance using /api/system/status.
    Returns a readable status message.
    """
    api_url = f"{sonarqube_url}/api/system/status"

    if sonarqube_token:
        base64_token = base64.b64encode(f"{sonarqube_token}:".encode()).decode("utf-8")

    headers = {
        "Accept": "application/json",
        "Authorization": f"Basic {base64_token}"
    }

    async with httpx.AsyncClient() as client:
        try:
            logger.info(f"Performing SonarQube health check at: {api_url}")
            response = await client.get(api_url, headers=headers, timeout=10)
            response.raise_for_status()

            status = response.json().get("status", "UNKNOWN").upper()
            logger.info(f"SonarQube status: {status}")

            if status == "UP":
                return "🟢 SonarQube server is UP and running."
            elif status == "DOWN":
                return "🔴 SonarQube server is DOWN."
            elif status == "RESTARTING":
                return "🟡 SonarQube server is restarting..."
            else:
                return f"⚠️ SonarQube status: {status}"
        except httpx.HTTPStatusError as e:
            if e.response.status_code == 401:
                logger.error("Authentication failed (401). Check token.")
                raise PermissionError("Authentication failed. Check your token.") from e
            elif e.response.status_code == 403:
                logger.error("Access denied (403). Token may lack required permissions.")
                raise PermissionError("Access denied. Check token roles.") from e
            else:
                logger.error(f"SonarQube API error: {e.response.status_code} - {e.response.text}")
                raise RuntimeError(f"SonarQube API error: {e.response.status_code}") from e

        except httpx.RequestError as e:
            logger.error(f"Connection error: {e}")
            raise ConnectionError(f"Failed to connect to SonarQube at {sonarqube_url}") from e

        except httpx.HTTPStatusError as e:
            logger.error(f"HTTP error during health check: {e.response.status_code} - {e.response.text}")
            return f"HTTP error: {e.response.status_code} - {e.response.reason_phrase}"

        except Exception as e:
            logger.error(f"Unexpected error during health check: {e}", exc_info=True)
            return f"Unexpected error: {str(e)}"

@mcp.tool()
async def get_sonarqube_metrics(
    project_key: Annotated[str, Field(description="The unique key of the project in SonarQube (e.g., 'my-org_my-repo').")],
    # Optional: Allow overriding metric keys via tool argument
    # metric_keys: Annotated[list[str] | None, Field(description="Specific metric keys to fetch.")] = None
) -> dict:
    """
    Retrieves specified metrics (bugs, vulnerabilities, code smells, coverage,
    duplication density) for a given SonarQube project key.
    """
    logger.info(f"Fetching SonarQube metrics for project: {project_key}")

    # Use default keys if none provided
    keys_to_fetch = SONARQUBE_METRIC_KEYS # if metric_keys is None else metric_keys
    if not project_key:
         logger.warning("Received empty project_key, returning empty result.")
         # Return empty dict instead of empty string for consistency
         return {}

    # Use token for auth if provided
    if sonarqube_token:
        # auth = sonarqube_token # HTTP Basic Auth: token as user, empty password
        base64_token = base64.b64encode(f"{sonarqube_token}:".encode()).decode("utf-8")
    headers = {"Accept": "application/json",
               "Authorization": f"Basic {base64_token}"}

    api_url = f"{sonarqube_url}/api/measures/component"
    params = {
        "component": project_key,
        "metricKeys": ",".join(keys_to_fetch),
    }

    async with httpx.AsyncClient() as client:
        try:
            logger.debug(f"Requesting SonarQube API: {api_url} with params {params}")
            response = await client.get(api_url, headers=headers, params=params)
            response.raise_for_status() # Raise HTTPStatusError for 4xx/5xx responses

            data = response.json()
            logger.debug(f"Received SonarQube API response: {data}")

            component_data = data.get("component")
            if not component_data:
                 logger.warning(f"No 'component' data found for project '{project_key}' in SonarQube response.")
                 # Raising error provides more info than empty result
                 raise ValueError(f"Project '{project_key}' not found or has no component data in SonarQube.")

            measures = component_data.get("measures", [])
            if not measures:
                 logger.warning(f"No 'measures' found for project '{project_key}'.")
                 # Return an empty dict if measures are empty but project exists
                 return {}

            # Format results nicely
            results = {
                measure["metric"]: measure.get("value", "N/A") # Use get for robustness
                for measure in measures
            }

            logger.info(f"Successfully fetched metrics for {project_key}: {results}")
            return results

        except httpx.HTTPStatusError as e:
            # Provide more specific error messages based on status code
            if e.response.status_code == 404:
                logger.error(f"Project '{project_key}' not found in SonarQube (404).")
                raise ValueError(f"Project '{project_key}' not found in SonarQube.") from e
            elif e.response.status_code == 401:
                 logger.error("SonarQube authentication failed (401). Check token.")
                 raise PermissionError("SonarQube authentication failed. Check token.") from e
            elif e.response.status_code == 403:
                logger.error("SonarQube authentication failed (403). Access denied: Token doesn't have permission. Check roles.")
                raise PermissionError("SonarQube authentication failed. Access denied: Token doesn't have permission. Check roles.") from e
            else:
                logger.error(f"SonarQube API request failed: {e.response.status_code} - {e.response.text}")
                raise RuntimeError(f"SonarQube API error: {e.response.status_code}") from e
        except httpx.RequestError as e:
            logger.error(f"Network error connecting to SonarQube: {e}")
            raise ConnectionError(f"Could not connect to SonarQube at {sonarqube_url}") from e
        except json.JSONDecodeError as e:
             logger.error(f"Failed to decode JSON response from SonarQube: {e}. Response text: {response.text}")
             raise ValueError("Received invalid JSON response from SonarQube.") from e
        except Exception as e:
             logger.error(f"Unexpected error fetching SonarQube metrics: {e}", exc_info=True)
             raise RuntimeError("An unexpected error occurred.") from e

@mcp.tool()
async def get_sonarqube_metrics_history(
    project_key: Annotated[str, Field(description="The unique key of the project in SonarQube (e.g., 'my-org_my-repo').")],
    from_date: Annotated[str | None, Field(description="Start date for metric history in YYYY-MM-DD format.")] = None,
    to_date: Annotated[str | None, Field(description="End date for metric history in YYYY-MM-DD format.")] = None
) -> dict:
    """
    Retrieves historical metrics (bugs, vulnerabilities, code smells, coverage,
    duplication density) for a given SonarQube project using /api/measures/search_history.
    Optional date filters can be applied.
    """
    logger.info(f"Fetching SonarQube metric history for project: {project_key}")

    if not project_key:
        logger.warning("Received empty project_key, returning empty result.")
        return {}

    keys_to_fetch = SONARQUBE_METRIC_KEYS

    if sonarqube_token:
        base64_token = base64.b64encode(f"{sonarqube_token}:".encode()).decode("utf-8")

    headers = {
        "Accept": "application/json",
        "Authorization": f"Basic {base64_token}"
    }

    api_url = f"{sonarqube_url}/api/measures/search_history"
    results = {}

    async with httpx.AsyncClient() as client:
        try:
            for metric in keys_to_fetch:
                params = {
                    "component": project_key,
                    "metrics": metric,
                    "ps": 10  # Optional: limit to last 10 entries
                }

                if from_date:
                    params["from"] = from_date
                if to_date:
                    params["to"] = to_date

                logger.debug(f"Requesting history for metric '{metric}' with params: {params}")
                response = await client.get(api_url, headers=headers, params=params)
                response.raise_for_status()

                data = response.json()
                history = data.get("measures", [])[0].get("history", []) if data.get("measures") else []

                results[metric] = [
                    {"date": entry.get("date"), "value": entry.get("value", "N/A")}
                    for entry in history
                ]

            logger.info(f"Successfully fetched historical metrics for {project_key}")
            return results

        except httpx.HTTPStatusError as e:
            if e.response.status_code == 404:
                logger.error(f"Project '{project_key}' not found in SonarQube (404).")
                raise ValueError(f"Project '{project_key}' not found in SonarQube.") from e
            elif e.response.status_code == 401:
                logger.error("SonarQube authentication failed (401). Check token.")
                raise PermissionError("SonarQube authentication failed. Check token.") from e
            elif e.response.status_code == 403:
                logger.error("SonarQube authentication failed (403). Access denied: Token doesn't have permission. Check roles.")
                raise PermissionError("SonarQube authentication failed. Access denied: Token doesn't have permission. Check roles.") from e
            else:
                logger.error(f"SonarQube API request failed: {e.response.status_code} - {e.response.text}")
                raise RuntimeError(f"SonarQube API error: {e.response.status_code}") from e
        except httpx.RequestError as e:
            logger.error(f"Network error connecting to SonarQube: {e}")
            raise ConnectionError(f"Could not connect to SonarQube at {sonarqube_url}") from e
        except json.JSONDecodeError as e:
            logger.error(f"Failed to decode JSON response: {e}. Response text: {response.text}")
            raise ValueError("Invalid JSON received from SonarQube.") from e
        except Exception as e:
            logger.error(f"Unexpected error fetching SonarQube metric history: {e}", exc_info=True)
            raise RuntimeError("An unexpected error occurred.") from e

@mcp.tool()
async def get_sonarqube_component_tree_metrics(
    project_key: Annotated[str, Field(description="The unique key of the project in SonarQube (e.g., 'my-org_my-repo').")],
    metric_keys: Annotated[list[str], Field(description="List of metric keys to fetch (e.g., 'coverage', 'bugs', etc.).")],
    component_type: Annotated[str | None, Field(description="Optional SonarQube component type to filter by (e.g., 'DIR', 'FIL', 'UTS').")] = None,
    page_size: Annotated[int, Field(description="Number of components per page. Defaults to 10.")] = 10
) -> dict:
    """
    Retrieves metric values for all components (e.g., files or directories) in a project using /api/measures/component_tree.
    Automatically handles pagination to retrieve all results.
    """
    logger.info(f"Fetching component tree metrics for project: {project_key}")

    if not project_key:
        logger.warning("Received empty project_key, returning empty result.")
        return {}

    if not metric_keys:
        logger.warning("No metric_keys provided, returning empty result.")
        return {}

    if sonarqube_token:
        base64_token = base64.b64encode(f"{sonarqube_token}:".encode()).decode("utf-8")

    headers = {
        "Accept": "application/json",
        "Authorization": f"Basic {base64_token}"
    }

    api_url = f"{sonarqube_url}/api/measures/component_tree"
    results = {}
    page = 1
    total = None

    async with httpx.AsyncClient() as client:
        try:
            while True:
                params = {
                    "component": project_key,
                    "metricKeys": ",".join(metric_keys),
                    "ps": page_size,
                    "p": page,
                }

                if component_type:
                    params["qualifiers"] = component_type.upper()

                logger.debug(f"Requesting page {page} from SonarQube API: {api_url} with params {params}")
                response = await client.get(api_url, headers=headers, params=params)
                response.raise_for_status()

                data = response.json()

                if total is None:
                    total = data.get("paging", {}).get("total", 0)
                    logger.debug(f"Total components to fetch: {total}")

                components = data.get("components", [])
                if not components:
                    break

                for comp in components:
                    key = comp.get("key")
                    path = comp.get("path", key)
                    metrics = {
                        measure["metric"]: measure.get("value", "N/A")
                        for measure in comp.get("measures", [])
                    }
                    results[path] = metrics

                fetched_so_far = page * page_size
                if fetched_so_far >= total:
                    break

                page += 1

            logger.info(f"Fetched metrics for {len(results)} components in project {project_key}")
            return results

        except httpx.HTTPStatusError as e:
            if e.response.status_code == 404:
                logger.error(f"Project '{project_key}' not found (404).")
                raise ValueError(f"Project '{project_key}' not found.") from e
            elif e.response.status_code == 401:
                logger.error("Authentication failed (401). Check token.")
                raise PermissionError("Authentication failed. Check your token.") from e
            elif e.response.status_code == 403:
                logger.error("SonarQube authentication failed (403). Access denied: Token doesn't have permission. Check roles.")
                raise PermissionError("SonarQube authentication failed. Access denied: Token doesn't have permission. Check roles.") from e
            else:
                logger.error(f"SonarQube API error: {e.response.status_code} - {e.response.text}")
                raise RuntimeError(f"SonarQube API error: {e.response.status_code}") from e
        except httpx.RequestError as e:
            logger.error(f"Network error: {e}")
            raise ConnectionError(f"Failed to connect to SonarQube at {sonarqube_url}") from e
        except Exception as e:
            logger.error(f"Unexpected error: {e}", exc_info=True)
            raise RuntimeError("Unexpected error during component tree fetch.") from e

@mcp.tool()
async def list_projects(
    query: Annotated[str | None, Field(description="Optional substring to filter projects by key or name. Case-insensitive.")] = None
) -> dict:
    """Lists all accessible SonarQube projects, optionally filtered by name or key."""

    logger.info("Fetching list of accessible SonarQube projects.")

    if not sonarqube_token:
        raise ValueError("Missing SonarQube token. Cannot authenticate.")

    base64_token = base64.b64encode(f"{sonarqube_token}:".encode()).decode("utf-8")
    headers = {
        "Accept": "application/json",
        "Authorization": f"Basic {base64_token}"
    }

    api_url = f"{sonarqube_url}/api/projects/search"

    async with httpx.AsyncClient() as client:
        try:
            logger.debug(f"Requesting SonarQube API: {api_url}")
            response = await client.get(api_url, headers=headers)
            response.raise_for_status()

            data = response.json()
            all_projects = data.get("components", [])

            # Apply optional query filter
            if query:
                query_lower = query.lower()
                projects = [
                    p for p in all_projects
                    if query_lower in (p.get("name", "").lower() + p.get("key", "").lower())
                ]
                logger.info(f"Filtered projects using query: '{query}' — {len(projects)} match(es) found.")
            else:
                projects = all_projects
                logger.info(f"No query filter applied. {len(projects)} total project(s) returned.")

            result = {
                "total": len(projects),
                "projects": [
                    {
                        "key": p.get("key"),
                        "name": p.get("name"),
                        "visibility": p.get("visibility")
                    } for p in projects
                ]
            }

            return result

        except httpx.HTTPStatusError as e:
            if e.response.status_code == 401:
                logger.error("Authentication failed (401). Check token.")
                raise PermissionError("Authentication failed. Check your token.") from e
            elif e.response.status_code == 403:
                logger.error("Access denied (403). Token may lack required permissions.")
                raise PermissionError("Access denied. Check token roles.") from e
            else:
                logger.error(f"SonarQube API error: {e.response.status_code} - {e.response.text}")
                raise RuntimeError(f"SonarQube API error: {e.response.status_code}") from e
        except httpx.RequestError as e:
            logger.error(f"Connection error: {e}")
            raise ConnectionError(f"Failed to connect to SonarQube at {sonarqube_url}") from e
        except Exception as e:
            logger.error(f"Unexpected error while fetching projects: {e}", exc_info=True)
            raise RuntimeError("An unexpected error occurred while listing projects.") from e


@mcp.tool()
async def get_project_issues(
    project_key: Annotated[str, Field(description="The unique key of the SonarQube project.")],
    issue_type: Annotated[str | None, Field(description="Filter by issue type (e.g., BUG, CODE_SMELL, VULNERABILITY).")] = None,
    severity: Annotated[str | None, Field(description="Filter by severity (e.g., INFO, MINOR, MAJOR, CRITICAL, BLOCKER).")] = None,
    resolved: Annotated[bool, Field(description="Whether to fetch only resolved issues. Default: false.")] = False,
    limit: Annotated[int, Field(description="Max number of issues to return. Default: 10, Max recommended: 100.")] = 10
) -> dict:
    """
    Fetch SonarQube issues for a given project, optionally filtered by type, severity, and resolution status.
    Returns up to `limit` results (default: 10).
    """
    logger.info(f"Fetching issues for {project_key} | type={issue_type}, severity={severity}, resolved={resolved}, limit={limit}")

    if not project_key:
        return {"error": "Missing project key."}

    headers = {
        "Accept": "application/json",
        "Authorization": f"Basic {base64.b64encode(f'{sonarqube_token}:'.encode()).decode('utf-8')}"
    }

    issues_url = f"{sonarqube_url}/api/issues/search"
    params = {
        "componentKeys": project_key,
        "resolved": str(resolved).lower(),
        "ps": min(limit, 500)  # API safety cap
    }

    if issue_type:
        params["types"] = issue_type.upper()
    if severity:
        params["severities"] = severity.upper()

    async with httpx.AsyncClient() as client:
        try:
            response = await client.get(issues_url, headers=headers, params=params, timeout=15)
            response.raise_for_status()

            data = response.json()
            issues = data.get("issues", [])

            if not issues:
                # Double-check if the project exists
                check_url = f"{sonarqube_url}/api/projects/search"
                check_response = await client.get(check_url, headers=headers)
                check_response.raise_for_status()

                known_keys = [p["key"] for p in check_response.json().get("components", [])]
                if project_key not in known_keys:
                    return {
                        "project": project_key,
                        "error": f"Project '{project_key}' not found. Try one of: {known_keys[:5]}..."
                    }

            formatted = [{
                "key": i.get("key"),
                "severity": i.get("severity"),
                "type": i.get("type"),
                "message": i.get("message"),
                "component": i.get("component"),
                "line": i.get("line"),
                "status": i.get("status")
            } for i in issues]

            return {
                "project": project_key,
                "filters": {
                    "type": issue_type,
                    "severity": severity,
                    "resolved": resolved
                },
                "total_issues": len(formatted),
                "issues": formatted[:limit],
                "has_more": len(formatted) > limit
            }

        except httpx.HTTPStatusError as e:
            if e.response.status_code == 401:
                logger.error("Authentication failed (401). Check token.")
                raise PermissionError("Authentication failed. Check your token.") from e
            elif e.response.status_code == 403:
                logger.error("Access denied (403). Token may lack required permissions.")
                raise PermissionError("Access denied. Check token roles.") from e
            else:
                logger.error(f"SonarQube API error: {e.response.status_code} - {e.response.text}")
                raise RuntimeError(f"SonarQube API error: {e.response.status_code}") from e
        except httpx.RequestError as e:
            logger.error(f"Connection error: {e}")
            raise ConnectionError(f"Failed to connect to SonarQube at {sonarqube_url}") from e
        except Exception as e:
            logger.error(f"Unexpected error: {e}", exc_info=True)
            return {"error": f"Unexpected error: {str(e)}"}

# Standard entry point to run the server
if __name__ == "__main__":
    print(f"Starting SonarQube MCP server, configured for {sonarqube_url}")
    mcp.settings.port = 8001
    mcp.run(transport=os.environ.get("TRANSPORT"))
<|MERGE_RESOLUTION|>--- conflicted
+++ resolved
@@ -1,537 +1,533 @@
-import os
-import httpx
-import json
-from typing import Annotated
-import base64
-from dotenv import load_dotenv
-from pydantic import Field
-from fastmcp import FastMCP
-<<<<<<< HEAD
-=======
-from mcp.server.sse import SseServerTransport
->>>>>>> 18b7eca6
-import logging
-from mcp.server import Server
-from fastmcp.utilities.logging import get_logger
-
-logger = get_logger(__name__)
-
-load_dotenv()
-
-# Configure logging to suppress Pydantic schema warnings
-logging.getLogger("pydantic.error_wrappers").setLevel(logging.ERROR)
-logging.getLogger("fastmcp").setLevel(logging.ERROR)
-
-# Create the FastMCP server instance with global config to ignore extra fields
-mcp = FastMCP(
-    name="SonarQube MCP",
-    instructions="Provides tools to retrieve information about SonarQube projects.",
-    tool_model_config={"extra": "ignore"},
-    model_config={"extra": "ignore"}
-)
-
-# Define the metric keys we want to fetch
-SONARQUBE_METRIC_KEYS = [
-    "bugs",
-    "vulnerabilities",
-    "code_smells",
-    "coverage",
-    "duplicated_lines_density",
-]
-
-sonarqube_token = os.environ.get("SONARQUBE_TOKEN")
-sonarqube_url = os.environ.get("SONARQUBE_URL")
-
-@mcp.tool()
-async def get_status() -> str:
-    """
-    Performs a health check on the configured SonarQube instance using /api/system/status.
-    Returns a readable status message.
-    """
-    api_url = f"{sonarqube_url}/api/system/status"
-
-    if sonarqube_token:
-        base64_token = base64.b64encode(f"{sonarqube_token}:".encode()).decode("utf-8")
-
-    headers = {
-        "Accept": "application/json",
-        "Authorization": f"Basic {base64_token}"
-    }
-
-    async with httpx.AsyncClient() as client:
-        try:
-            logger.info(f"Performing SonarQube health check at: {api_url}")
-            response = await client.get(api_url, headers=headers, timeout=10)
-            response.raise_for_status()
-
-            status = response.json().get("status", "UNKNOWN").upper()
-            logger.info(f"SonarQube status: {status}")
-
-            if status == "UP":
-                return "🟢 SonarQube server is UP and running."
-            elif status == "DOWN":
-                return "🔴 SonarQube server is DOWN."
-            elif status == "RESTARTING":
-                return "🟡 SonarQube server is restarting..."
-            else:
-                return f"⚠️ SonarQube status: {status}"
-        except httpx.HTTPStatusError as e:
-            if e.response.status_code == 401:
-                logger.error("Authentication failed (401). Check token.")
-                raise PermissionError("Authentication failed. Check your token.") from e
-            elif e.response.status_code == 403:
-                logger.error("Access denied (403). Token may lack required permissions.")
-                raise PermissionError("Access denied. Check token roles.") from e
-            else:
-                logger.error(f"SonarQube API error: {e.response.status_code} - {e.response.text}")
-                raise RuntimeError(f"SonarQube API error: {e.response.status_code}") from e
-
-        except httpx.RequestError as e:
-            logger.error(f"Connection error: {e}")
-            raise ConnectionError(f"Failed to connect to SonarQube at {sonarqube_url}") from e
-
-        except httpx.HTTPStatusError as e:
-            logger.error(f"HTTP error during health check: {e.response.status_code} - {e.response.text}")
-            return f"HTTP error: {e.response.status_code} - {e.response.reason_phrase}"
-
-        except Exception as e:
-            logger.error(f"Unexpected error during health check: {e}", exc_info=True)
-            return f"Unexpected error: {str(e)}"
-
-@mcp.tool()
-async def get_sonarqube_metrics(
-    project_key: Annotated[str, Field(description="The unique key of the project in SonarQube (e.g., 'my-org_my-repo').")],
-    # Optional: Allow overriding metric keys via tool argument
-    # metric_keys: Annotated[list[str] | None, Field(description="Specific metric keys to fetch.")] = None
-) -> dict:
-    """
-    Retrieves specified metrics (bugs, vulnerabilities, code smells, coverage,
-    duplication density) for a given SonarQube project key.
-    """
-    logger.info(f"Fetching SonarQube metrics for project: {project_key}")
-
-    # Use default keys if none provided
-    keys_to_fetch = SONARQUBE_METRIC_KEYS # if metric_keys is None else metric_keys
-    if not project_key:
-         logger.warning("Received empty project_key, returning empty result.")
-         # Return empty dict instead of empty string for consistency
-         return {}
-
-    # Use token for auth if provided
-    if sonarqube_token:
-        # auth = sonarqube_token # HTTP Basic Auth: token as user, empty password
-        base64_token = base64.b64encode(f"{sonarqube_token}:".encode()).decode("utf-8")
-    headers = {"Accept": "application/json",
-               "Authorization": f"Basic {base64_token}"}
-
-    api_url = f"{sonarqube_url}/api/measures/component"
-    params = {
-        "component": project_key,
-        "metricKeys": ",".join(keys_to_fetch),
-    }
-
-    async with httpx.AsyncClient() as client:
-        try:
-            logger.debug(f"Requesting SonarQube API: {api_url} with params {params}")
-            response = await client.get(api_url, headers=headers, params=params)
-            response.raise_for_status() # Raise HTTPStatusError for 4xx/5xx responses
-
-            data = response.json()
-            logger.debug(f"Received SonarQube API response: {data}")
-
-            component_data = data.get("component")
-            if not component_data:
-                 logger.warning(f"No 'component' data found for project '{project_key}' in SonarQube response.")
-                 # Raising error provides more info than empty result
-                 raise ValueError(f"Project '{project_key}' not found or has no component data in SonarQube.")
-
-            measures = component_data.get("measures", [])
-            if not measures:
-                 logger.warning(f"No 'measures' found for project '{project_key}'.")
-                 # Return an empty dict if measures are empty but project exists
-                 return {}
-
-            # Format results nicely
-            results = {
-                measure["metric"]: measure.get("value", "N/A") # Use get for robustness
-                for measure in measures
-            }
-
-            logger.info(f"Successfully fetched metrics for {project_key}: {results}")
-            return results
-
-        except httpx.HTTPStatusError as e:
-            # Provide more specific error messages based on status code
-            if e.response.status_code == 404:
-                logger.error(f"Project '{project_key}' not found in SonarQube (404).")
-                raise ValueError(f"Project '{project_key}' not found in SonarQube.") from e
-            elif e.response.status_code == 401:
-                 logger.error("SonarQube authentication failed (401). Check token.")
-                 raise PermissionError("SonarQube authentication failed. Check token.") from e
-            elif e.response.status_code == 403:
-                logger.error("SonarQube authentication failed (403). Access denied: Token doesn't have permission. Check roles.")
-                raise PermissionError("SonarQube authentication failed. Access denied: Token doesn't have permission. Check roles.") from e
-            else:
-                logger.error(f"SonarQube API request failed: {e.response.status_code} - {e.response.text}")
-                raise RuntimeError(f"SonarQube API error: {e.response.status_code}") from e
-        except httpx.RequestError as e:
-            logger.error(f"Network error connecting to SonarQube: {e}")
-            raise ConnectionError(f"Could not connect to SonarQube at {sonarqube_url}") from e
-        except json.JSONDecodeError as e:
-             logger.error(f"Failed to decode JSON response from SonarQube: {e}. Response text: {response.text}")
-             raise ValueError("Received invalid JSON response from SonarQube.") from e
-        except Exception as e:
-             logger.error(f"Unexpected error fetching SonarQube metrics: {e}", exc_info=True)
-             raise RuntimeError("An unexpected error occurred.") from e
-
-@mcp.tool()
-async def get_sonarqube_metrics_history(
-    project_key: Annotated[str, Field(description="The unique key of the project in SonarQube (e.g., 'my-org_my-repo').")],
-    from_date: Annotated[str | None, Field(description="Start date for metric history in YYYY-MM-DD format.")] = None,
-    to_date: Annotated[str | None, Field(description="End date for metric history in YYYY-MM-DD format.")] = None
-) -> dict:
-    """
-    Retrieves historical metrics (bugs, vulnerabilities, code smells, coverage,
-    duplication density) for a given SonarQube project using /api/measures/search_history.
-    Optional date filters can be applied.
-    """
-    logger.info(f"Fetching SonarQube metric history for project: {project_key}")
-
-    if not project_key:
-        logger.warning("Received empty project_key, returning empty result.")
-        return {}
-
-    keys_to_fetch = SONARQUBE_METRIC_KEYS
-
-    if sonarqube_token:
-        base64_token = base64.b64encode(f"{sonarqube_token}:".encode()).decode("utf-8")
-
-    headers = {
-        "Accept": "application/json",
-        "Authorization": f"Basic {base64_token}"
-    }
-
-    api_url = f"{sonarqube_url}/api/measures/search_history"
-    results = {}
-
-    async with httpx.AsyncClient() as client:
-        try:
-            for metric in keys_to_fetch:
-                params = {
-                    "component": project_key,
-                    "metrics": metric,
-                    "ps": 10  # Optional: limit to last 10 entries
-                }
-
-                if from_date:
-                    params["from"] = from_date
-                if to_date:
-                    params["to"] = to_date
-
-                logger.debug(f"Requesting history for metric '{metric}' with params: {params}")
-                response = await client.get(api_url, headers=headers, params=params)
-                response.raise_for_status()
-
-                data = response.json()
-                history = data.get("measures", [])[0].get("history", []) if data.get("measures") else []
-
-                results[metric] = [
-                    {"date": entry.get("date"), "value": entry.get("value", "N/A")}
-                    for entry in history
-                ]
-
-            logger.info(f"Successfully fetched historical metrics for {project_key}")
-            return results
-
-        except httpx.HTTPStatusError as e:
-            if e.response.status_code == 404:
-                logger.error(f"Project '{project_key}' not found in SonarQube (404).")
-                raise ValueError(f"Project '{project_key}' not found in SonarQube.") from e
-            elif e.response.status_code == 401:
-                logger.error("SonarQube authentication failed (401). Check token.")
-                raise PermissionError("SonarQube authentication failed. Check token.") from e
-            elif e.response.status_code == 403:
-                logger.error("SonarQube authentication failed (403). Access denied: Token doesn't have permission. Check roles.")
-                raise PermissionError("SonarQube authentication failed. Access denied: Token doesn't have permission. Check roles.") from e
-            else:
-                logger.error(f"SonarQube API request failed: {e.response.status_code} - {e.response.text}")
-                raise RuntimeError(f"SonarQube API error: {e.response.status_code}") from e
-        except httpx.RequestError as e:
-            logger.error(f"Network error connecting to SonarQube: {e}")
-            raise ConnectionError(f"Could not connect to SonarQube at {sonarqube_url}") from e
-        except json.JSONDecodeError as e:
-            logger.error(f"Failed to decode JSON response: {e}. Response text: {response.text}")
-            raise ValueError("Invalid JSON received from SonarQube.") from e
-        except Exception as e:
-            logger.error(f"Unexpected error fetching SonarQube metric history: {e}", exc_info=True)
-            raise RuntimeError("An unexpected error occurred.") from e
-
-@mcp.tool()
-async def get_sonarqube_component_tree_metrics(
-    project_key: Annotated[str, Field(description="The unique key of the project in SonarQube (e.g., 'my-org_my-repo').")],
-    metric_keys: Annotated[list[str], Field(description="List of metric keys to fetch (e.g., 'coverage', 'bugs', etc.).")],
-    component_type: Annotated[str | None, Field(description="Optional SonarQube component type to filter by (e.g., 'DIR', 'FIL', 'UTS').")] = None,
-    page_size: Annotated[int, Field(description="Number of components per page. Defaults to 10.")] = 10
-) -> dict:
-    """
-    Retrieves metric values for all components (e.g., files or directories) in a project using /api/measures/component_tree.
-    Automatically handles pagination to retrieve all results.
-    """
-    logger.info(f"Fetching component tree metrics for project: {project_key}")
-
-    if not project_key:
-        logger.warning("Received empty project_key, returning empty result.")
-        return {}
-
-    if not metric_keys:
-        logger.warning("No metric_keys provided, returning empty result.")
-        return {}
-
-    if sonarqube_token:
-        base64_token = base64.b64encode(f"{sonarqube_token}:".encode()).decode("utf-8")
-
-    headers = {
-        "Accept": "application/json",
-        "Authorization": f"Basic {base64_token}"
-    }
-
-    api_url = f"{sonarqube_url}/api/measures/component_tree"
-    results = {}
-    page = 1
-    total = None
-
-    async with httpx.AsyncClient() as client:
-        try:
-            while True:
-                params = {
-                    "component": project_key,
-                    "metricKeys": ",".join(metric_keys),
-                    "ps": page_size,
-                    "p": page,
-                }
-
-                if component_type:
-                    params["qualifiers"] = component_type.upper()
-
-                logger.debug(f"Requesting page {page} from SonarQube API: {api_url} with params {params}")
-                response = await client.get(api_url, headers=headers, params=params)
-                response.raise_for_status()
-
-                data = response.json()
-
-                if total is None:
-                    total = data.get("paging", {}).get("total", 0)
-                    logger.debug(f"Total components to fetch: {total}")
-
-                components = data.get("components", [])
-                if not components:
-                    break
-
-                for comp in components:
-                    key = comp.get("key")
-                    path = comp.get("path", key)
-                    metrics = {
-                        measure["metric"]: measure.get("value", "N/A")
-                        for measure in comp.get("measures", [])
-                    }
-                    results[path] = metrics
-
-                fetched_so_far = page * page_size
-                if fetched_so_far >= total:
-                    break
-
-                page += 1
-
-            logger.info(f"Fetched metrics for {len(results)} components in project {project_key}")
-            return results
-
-        except httpx.HTTPStatusError as e:
-            if e.response.status_code == 404:
-                logger.error(f"Project '{project_key}' not found (404).")
-                raise ValueError(f"Project '{project_key}' not found.") from e
-            elif e.response.status_code == 401:
-                logger.error("Authentication failed (401). Check token.")
-                raise PermissionError("Authentication failed. Check your token.") from e
-            elif e.response.status_code == 403:
-                logger.error("SonarQube authentication failed (403). Access denied: Token doesn't have permission. Check roles.")
-                raise PermissionError("SonarQube authentication failed. Access denied: Token doesn't have permission. Check roles.") from e
-            else:
-                logger.error(f"SonarQube API error: {e.response.status_code} - {e.response.text}")
-                raise RuntimeError(f"SonarQube API error: {e.response.status_code}") from e
-        except httpx.RequestError as e:
-            logger.error(f"Network error: {e}")
-            raise ConnectionError(f"Failed to connect to SonarQube at {sonarqube_url}") from e
-        except Exception as e:
-            logger.error(f"Unexpected error: {e}", exc_info=True)
-            raise RuntimeError("Unexpected error during component tree fetch.") from e
-
-@mcp.tool()
-async def list_projects(
-    query: Annotated[str | None, Field(description="Optional substring to filter projects by key or name. Case-insensitive.")] = None
-) -> dict:
-    """Lists all accessible SonarQube projects, optionally filtered by name or key."""
-
-    logger.info("Fetching list of accessible SonarQube projects.")
-
-    if not sonarqube_token:
-        raise ValueError("Missing SonarQube token. Cannot authenticate.")
-
-    base64_token = base64.b64encode(f"{sonarqube_token}:".encode()).decode("utf-8")
-    headers = {
-        "Accept": "application/json",
-        "Authorization": f"Basic {base64_token}"
-    }
-
-    api_url = f"{sonarqube_url}/api/projects/search"
-
-    async with httpx.AsyncClient() as client:
-        try:
-            logger.debug(f"Requesting SonarQube API: {api_url}")
-            response = await client.get(api_url, headers=headers)
-            response.raise_for_status()
-
-            data = response.json()
-            all_projects = data.get("components", [])
-
-            # Apply optional query filter
-            if query:
-                query_lower = query.lower()
-                projects = [
-                    p for p in all_projects
-                    if query_lower in (p.get("name", "").lower() + p.get("key", "").lower())
-                ]
-                logger.info(f"Filtered projects using query: '{query}' — {len(projects)} match(es) found.")
-            else:
-                projects = all_projects
-                logger.info(f"No query filter applied. {len(projects)} total project(s) returned.")
-
-            result = {
-                "total": len(projects),
-                "projects": [
-                    {
-                        "key": p.get("key"),
-                        "name": p.get("name"),
-                        "visibility": p.get("visibility")
-                    } for p in projects
-                ]
-            }
-
-            return result
-
-        except httpx.HTTPStatusError as e:
-            if e.response.status_code == 401:
-                logger.error("Authentication failed (401). Check token.")
-                raise PermissionError("Authentication failed. Check your token.") from e
-            elif e.response.status_code == 403:
-                logger.error("Access denied (403). Token may lack required permissions.")
-                raise PermissionError("Access denied. Check token roles.") from e
-            else:
-                logger.error(f"SonarQube API error: {e.response.status_code} - {e.response.text}")
-                raise RuntimeError(f"SonarQube API error: {e.response.status_code}") from e
-        except httpx.RequestError as e:
-            logger.error(f"Connection error: {e}")
-            raise ConnectionError(f"Failed to connect to SonarQube at {sonarqube_url}") from e
-        except Exception as e:
-            logger.error(f"Unexpected error while fetching projects: {e}", exc_info=True)
-            raise RuntimeError("An unexpected error occurred while listing projects.") from e
-
-
-@mcp.tool()
-async def get_project_issues(
-    project_key: Annotated[str, Field(description="The unique key of the SonarQube project.")],
-    issue_type: Annotated[str | None, Field(description="Filter by issue type (e.g., BUG, CODE_SMELL, VULNERABILITY).")] = None,
-    severity: Annotated[str | None, Field(description="Filter by severity (e.g., INFO, MINOR, MAJOR, CRITICAL, BLOCKER).")] = None,
-    resolved: Annotated[bool, Field(description="Whether to fetch only resolved issues. Default: false.")] = False,
-    limit: Annotated[int, Field(description="Max number of issues to return. Default: 10, Max recommended: 100.")] = 10
-) -> dict:
-    """
-    Fetch SonarQube issues for a given project, optionally filtered by type, severity, and resolution status.
-    Returns up to `limit` results (default: 10).
-    """
-    logger.info(f"Fetching issues for {project_key} | type={issue_type}, severity={severity}, resolved={resolved}, limit={limit}")
-
-    if not project_key:
-        return {"error": "Missing project key."}
-
-    headers = {
-        "Accept": "application/json",
-        "Authorization": f"Basic {base64.b64encode(f'{sonarqube_token}:'.encode()).decode('utf-8')}"
-    }
-
-    issues_url = f"{sonarqube_url}/api/issues/search"
-    params = {
-        "componentKeys": project_key,
-        "resolved": str(resolved).lower(),
-        "ps": min(limit, 500)  # API safety cap
-    }
-
-    if issue_type:
-        params["types"] = issue_type.upper()
-    if severity:
-        params["severities"] = severity.upper()
-
-    async with httpx.AsyncClient() as client:
-        try:
-            response = await client.get(issues_url, headers=headers, params=params, timeout=15)
-            response.raise_for_status()
-
-            data = response.json()
-            issues = data.get("issues", [])
-
-            if not issues:
-                # Double-check if the project exists
-                check_url = f"{sonarqube_url}/api/projects/search"
-                check_response = await client.get(check_url, headers=headers)
-                check_response.raise_for_status()
-
-                known_keys = [p["key"] for p in check_response.json().get("components", [])]
-                if project_key not in known_keys:
-                    return {
-                        "project": project_key,
-                        "error": f"Project '{project_key}' not found. Try one of: {known_keys[:5]}..."
-                    }
-
-            formatted = [{
-                "key": i.get("key"),
-                "severity": i.get("severity"),
-                "type": i.get("type"),
-                "message": i.get("message"),
-                "component": i.get("component"),
-                "line": i.get("line"),
-                "status": i.get("status")
-            } for i in issues]
-
-            return {
-                "project": project_key,
-                "filters": {
-                    "type": issue_type,
-                    "severity": severity,
-                    "resolved": resolved
-                },
-                "total_issues": len(formatted),
-                "issues": formatted[:limit],
-                "has_more": len(formatted) > limit
-            }
-
-        except httpx.HTTPStatusError as e:
-            if e.response.status_code == 401:
-                logger.error("Authentication failed (401). Check token.")
-                raise PermissionError("Authentication failed. Check your token.") from e
-            elif e.response.status_code == 403:
-                logger.error("Access denied (403). Token may lack required permissions.")
-                raise PermissionError("Access denied. Check token roles.") from e
-            else:
-                logger.error(f"SonarQube API error: {e.response.status_code} - {e.response.text}")
-                raise RuntimeError(f"SonarQube API error: {e.response.status_code}") from e
-        except httpx.RequestError as e:
-            logger.error(f"Connection error: {e}")
-            raise ConnectionError(f"Failed to connect to SonarQube at {sonarqube_url}") from e
-        except Exception as e:
-            logger.error(f"Unexpected error: {e}", exc_info=True)
-            return {"error": f"Unexpected error: {str(e)}"}
-
-# Standard entry point to run the server
-if __name__ == "__main__":
-    print(f"Starting SonarQube MCP server, configured for {sonarqube_url}")
-    mcp.settings.port = 8001
-    mcp.run(transport=os.environ.get("TRANSPORT"))
+import os
+import httpx
+import json
+from typing import Annotated
+import base64
+from dotenv import load_dotenv
+from pydantic import Field
+from fastmcp import FastMCP
+import logging
+from mcp.server import Server
+from fastmcp.utilities.logging import get_logger
+
+logger = get_logger(__name__)
+
+load_dotenv()
+
+# Configure logging to suppress Pydantic schema warnings
+logging.getLogger("pydantic.error_wrappers").setLevel(logging.ERROR)
+logging.getLogger("fastmcp").setLevel(logging.ERROR)
+
+# Create the FastMCP server instance with global config to ignore extra fields
+mcp = FastMCP(
+    name="SonarQube MCP",
+    instructions="Provides tools to retrieve information about SonarQube projects.",
+    tool_model_config={"extra": "ignore"},
+    model_config={"extra": "ignore"}
+)
+
+# Define the metric keys we want to fetch
+SONARQUBE_METRIC_KEYS = [
+    "bugs",
+    "vulnerabilities",
+    "code_smells",
+    "coverage",
+    "duplicated_lines_density",
+]
+
+sonarqube_token = os.environ.get("SONARQUBE_TOKEN")
+sonarqube_url = os.environ.get("SONARQUBE_URL")
+
+@mcp.tool()
+async def get_status() -> str:
+    """
+    Performs a health check on the configured SonarQube instance using /api/system/status.
+    Returns a readable status message.
+    """
+    api_url = f"{sonarqube_url}/api/system/status"
+
+    if sonarqube_token:
+        base64_token = base64.b64encode(f"{sonarqube_token}:".encode()).decode("utf-8")
+
+    headers = {
+        "Accept": "application/json",
+        "Authorization": f"Basic {base64_token}"
+    }
+
+    async with httpx.AsyncClient() as client:
+        try:
+            logger.info(f"Performing SonarQube health check at: {api_url}")
+            response = await client.get(api_url, headers=headers, timeout=10)
+            response.raise_for_status()
+
+            status = response.json().get("status", "UNKNOWN").upper()
+            logger.info(f"SonarQube status: {status}")
+
+            if status == "UP":
+                return "🟢 SonarQube server is UP and running."
+            elif status == "DOWN":
+                return "🔴 SonarQube server is DOWN."
+            elif status == "RESTARTING":
+                return "🟡 SonarQube server is restarting..."
+            else:
+                return f"⚠️ SonarQube status: {status}"
+        except httpx.HTTPStatusError as e:
+            if e.response.status_code == 401:
+                logger.error("Authentication failed (401). Check token.")
+                raise PermissionError("Authentication failed. Check your token.") from e
+            elif e.response.status_code == 403:
+                logger.error("Access denied (403). Token may lack required permissions.")
+                raise PermissionError("Access denied. Check token roles.") from e
+            else:
+                logger.error(f"SonarQube API error: {e.response.status_code} - {e.response.text}")
+                raise RuntimeError(f"SonarQube API error: {e.response.status_code}") from e
+
+        except httpx.RequestError as e:
+            logger.error(f"Connection error: {e}")
+            raise ConnectionError(f"Failed to connect to SonarQube at {sonarqube_url}") from e
+
+        except httpx.HTTPStatusError as e:
+            logger.error(f"HTTP error during health check: {e.response.status_code} - {e.response.text}")
+            return f"HTTP error: {e.response.status_code} - {e.response.reason_phrase}"
+
+        except Exception as e:
+            logger.error(f"Unexpected error during health check: {e}", exc_info=True)
+            return f"Unexpected error: {str(e)}"
+
+@mcp.tool()
+async def get_sonarqube_metrics(
+    project_key: Annotated[str, Field(description="The unique key of the project in SonarQube (e.g., 'my-org_my-repo').")],
+    # Optional: Allow overriding metric keys via tool argument
+    # metric_keys: Annotated[list[str] | None, Field(description="Specific metric keys to fetch.")] = None
+) -> dict:
+    """
+    Retrieves specified metrics (bugs, vulnerabilities, code smells, coverage,
+    duplication density) for a given SonarQube project key.
+    """
+    logger.info(f"Fetching SonarQube metrics for project: {project_key}")
+
+    # Use default keys if none provided
+    keys_to_fetch = SONARQUBE_METRIC_KEYS # if metric_keys is None else metric_keys
+    if not project_key:
+         logger.warning("Received empty project_key, returning empty result.")
+         # Return empty dict instead of empty string for consistency
+         return {}
+
+    # Use token for auth if provided
+    if sonarqube_token:
+        # auth = sonarqube_token # HTTP Basic Auth: token as user, empty password
+        base64_token = base64.b64encode(f"{sonarqube_token}:".encode()).decode("utf-8")
+    headers = {"Accept": "application/json",
+               "Authorization": f"Basic {base64_token}"}
+
+    api_url = f"{sonarqube_url}/api/measures/component"
+    params = {
+        "component": project_key,
+        "metricKeys": ",".join(keys_to_fetch),
+    }
+
+    async with httpx.AsyncClient() as client:
+        try:
+            logger.debug(f"Requesting SonarQube API: {api_url} with params {params}")
+            response = await client.get(api_url, headers=headers, params=params)
+            response.raise_for_status() # Raise HTTPStatusError for 4xx/5xx responses
+
+            data = response.json()
+            logger.debug(f"Received SonarQube API response: {data}")
+
+            component_data = data.get("component")
+            if not component_data:
+                 logger.warning(f"No 'component' data found for project '{project_key}' in SonarQube response.")
+                 # Raising error provides more info than empty result
+                 raise ValueError(f"Project '{project_key}' not found or has no component data in SonarQube.")
+
+            measures = component_data.get("measures", [])
+            if not measures:
+                 logger.warning(f"No 'measures' found for project '{project_key}'.")
+                 # Return an empty dict if measures are empty but project exists
+                 return {}
+
+            # Format results nicely
+            results = {
+                measure["metric"]: measure.get("value", "N/A") # Use get for robustness
+                for measure in measures
+            }
+
+            logger.info(f"Successfully fetched metrics for {project_key}: {results}")
+            return results
+
+        except httpx.HTTPStatusError as e:
+            # Provide more specific error messages based on status code
+            if e.response.status_code == 404:
+                logger.error(f"Project '{project_key}' not found in SonarQube (404).")
+                raise ValueError(f"Project '{project_key}' not found in SonarQube.") from e
+            elif e.response.status_code == 401:
+                 logger.error("SonarQube authentication failed (401). Check token.")
+                 raise PermissionError("SonarQube authentication failed. Check token.") from e
+            elif e.response.status_code == 403:
+                logger.error("SonarQube authentication failed (403). Access denied: Token doesn't have permission. Check roles.")
+                raise PermissionError("SonarQube authentication failed. Access denied: Token doesn't have permission. Check roles.") from e
+            else:
+                logger.error(f"SonarQube API request failed: {e.response.status_code} - {e.response.text}")
+                raise RuntimeError(f"SonarQube API error: {e.response.status_code}") from e
+        except httpx.RequestError as e:
+            logger.error(f"Network error connecting to SonarQube: {e}")
+            raise ConnectionError(f"Could not connect to SonarQube at {sonarqube_url}") from e
+        except json.JSONDecodeError as e:
+             logger.error(f"Failed to decode JSON response from SonarQube: {e}. Response text: {response.text}")
+             raise ValueError("Received invalid JSON response from SonarQube.") from e
+        except Exception as e:
+             logger.error(f"Unexpected error fetching SonarQube metrics: {e}", exc_info=True)
+             raise RuntimeError("An unexpected error occurred.") from e
+
+@mcp.tool()
+async def get_sonarqube_metrics_history(
+    project_key: Annotated[str, Field(description="The unique key of the project in SonarQube (e.g., 'my-org_my-repo').")],
+    from_date: Annotated[str | None, Field(description="Start date for metric history in YYYY-MM-DD format.")] = None,
+    to_date: Annotated[str | None, Field(description="End date for metric history in YYYY-MM-DD format.")] = None
+) -> dict:
+    """
+    Retrieves historical metrics (bugs, vulnerabilities, code smells, coverage,
+    duplication density) for a given SonarQube project using /api/measures/search_history.
+    Optional date filters can be applied.
+    """
+    logger.info(f"Fetching SonarQube metric history for project: {project_key}")
+
+    if not project_key:
+        logger.warning("Received empty project_key, returning empty result.")
+        return {}
+
+    keys_to_fetch = SONARQUBE_METRIC_KEYS
+
+    if sonarqube_token:
+        base64_token = base64.b64encode(f"{sonarqube_token}:".encode()).decode("utf-8")
+
+    headers = {
+        "Accept": "application/json",
+        "Authorization": f"Basic {base64_token}"
+    }
+
+    api_url = f"{sonarqube_url}/api/measures/search_history"
+    results = {}
+
+    async with httpx.AsyncClient() as client:
+        try:
+            for metric in keys_to_fetch:
+                params = {
+                    "component": project_key,
+                    "metrics": metric,
+                    "ps": 10  # Optional: limit to last 10 entries
+                }
+
+                if from_date:
+                    params["from"] = from_date
+                if to_date:
+                    params["to"] = to_date
+
+                logger.debug(f"Requesting history for metric '{metric}' with params: {params}")
+                response = await client.get(api_url, headers=headers, params=params)
+                response.raise_for_status()
+
+                data = response.json()
+                history = data.get("measures", [])[0].get("history", []) if data.get("measures") else []
+
+                results[metric] = [
+                    {"date": entry.get("date"), "value": entry.get("value", "N/A")}
+                    for entry in history
+                ]
+
+            logger.info(f"Successfully fetched historical metrics for {project_key}")
+            return results
+
+        except httpx.HTTPStatusError as e:
+            if e.response.status_code == 404:
+                logger.error(f"Project '{project_key}' not found in SonarQube (404).")
+                raise ValueError(f"Project '{project_key}' not found in SonarQube.") from e
+            elif e.response.status_code == 401:
+                logger.error("SonarQube authentication failed (401). Check token.")
+                raise PermissionError("SonarQube authentication failed. Check token.") from e
+            elif e.response.status_code == 403:
+                logger.error("SonarQube authentication failed (403). Access denied: Token doesn't have permission. Check roles.")
+                raise PermissionError("SonarQube authentication failed. Access denied: Token doesn't have permission. Check roles.") from e
+            else:
+                logger.error(f"SonarQube API request failed: {e.response.status_code} - {e.response.text}")
+                raise RuntimeError(f"SonarQube API error: {e.response.status_code}") from e
+        except httpx.RequestError as e:
+            logger.error(f"Network error connecting to SonarQube: {e}")
+            raise ConnectionError(f"Could not connect to SonarQube at {sonarqube_url}") from e
+        except json.JSONDecodeError as e:
+            logger.error(f"Failed to decode JSON response: {e}. Response text: {response.text}")
+            raise ValueError("Invalid JSON received from SonarQube.") from e
+        except Exception as e:
+            logger.error(f"Unexpected error fetching SonarQube metric history: {e}", exc_info=True)
+            raise RuntimeError("An unexpected error occurred.") from e
+
+@mcp.tool()
+async def get_sonarqube_component_tree_metrics(
+    project_key: Annotated[str, Field(description="The unique key of the project in SonarQube (e.g., 'my-org_my-repo').")],
+    metric_keys: Annotated[list[str], Field(description="List of metric keys to fetch (e.g., 'coverage', 'bugs', etc.).")],
+    component_type: Annotated[str | None, Field(description="Optional SonarQube component type to filter by (e.g., 'DIR', 'FIL', 'UTS').")] = None,
+    page_size: Annotated[int, Field(description="Number of components per page. Defaults to 10.")] = 10
+) -> dict:
+    """
+    Retrieves metric values for all components (e.g., files or directories) in a project using /api/measures/component_tree.
+    Automatically handles pagination to retrieve all results.
+    """
+    logger.info(f"Fetching component tree metrics for project: {project_key}")
+
+    if not project_key:
+        logger.warning("Received empty project_key, returning empty result.")
+        return {}
+
+    if not metric_keys:
+        logger.warning("No metric_keys provided, returning empty result.")
+        return {}
+
+    if sonarqube_token:
+        base64_token = base64.b64encode(f"{sonarqube_token}:".encode()).decode("utf-8")
+
+    headers = {
+        "Accept": "application/json",
+        "Authorization": f"Basic {base64_token}"
+    }
+
+    api_url = f"{sonarqube_url}/api/measures/component_tree"
+    results = {}
+    page = 1
+    total = None
+
+    async with httpx.AsyncClient() as client:
+        try:
+            while True:
+                params = {
+                    "component": project_key,
+                    "metricKeys": ",".join(metric_keys),
+                    "ps": page_size,
+                    "p": page,
+                }
+
+                if component_type:
+                    params["qualifiers"] = component_type.upper()
+
+                logger.debug(f"Requesting page {page} from SonarQube API: {api_url} with params {params}")
+                response = await client.get(api_url, headers=headers, params=params)
+                response.raise_for_status()
+
+                data = response.json()
+
+                if total is None:
+                    total = data.get("paging", {}).get("total", 0)
+                    logger.debug(f"Total components to fetch: {total}")
+
+                components = data.get("components", [])
+                if not components:
+                    break
+
+                for comp in components:
+                    key = comp.get("key")
+                    path = comp.get("path", key)
+                    metrics = {
+                        measure["metric"]: measure.get("value", "N/A")
+                        for measure in comp.get("measures", [])
+                    }
+                    results[path] = metrics
+
+                fetched_so_far = page * page_size
+                if fetched_so_far >= total:
+                    break
+
+                page += 1
+
+            logger.info(f"Fetched metrics for {len(results)} components in project {project_key}")
+            return results
+
+        except httpx.HTTPStatusError as e:
+            if e.response.status_code == 404:
+                logger.error(f"Project '{project_key}' not found (404).")
+                raise ValueError(f"Project '{project_key}' not found.") from e
+            elif e.response.status_code == 401:
+                logger.error("Authentication failed (401). Check token.")
+                raise PermissionError("Authentication failed. Check your token.") from e
+            elif e.response.status_code == 403:
+                logger.error("SonarQube authentication failed (403). Access denied: Token doesn't have permission. Check roles.")
+                raise PermissionError("SonarQube authentication failed. Access denied: Token doesn't have permission. Check roles.") from e
+            else:
+                logger.error(f"SonarQube API error: {e.response.status_code} - {e.response.text}")
+                raise RuntimeError(f"SonarQube API error: {e.response.status_code}") from e
+        except httpx.RequestError as e:
+            logger.error(f"Network error: {e}")
+            raise ConnectionError(f"Failed to connect to SonarQube at {sonarqube_url}") from e
+        except Exception as e:
+            logger.error(f"Unexpected error: {e}", exc_info=True)
+            raise RuntimeError("Unexpected error during component tree fetch.") from e
+
+@mcp.tool()
+async def list_projects(
+    query: Annotated[str | None, Field(description="Optional substring to filter projects by key or name. Case-insensitive.")] = None
+) -> dict:
+    """Lists all accessible SonarQube projects, optionally filtered by name or key."""
+
+    logger.info("Fetching list of accessible SonarQube projects.")
+
+    if not sonarqube_token:
+        raise ValueError("Missing SonarQube token. Cannot authenticate.")
+
+    base64_token = base64.b64encode(f"{sonarqube_token}:".encode()).decode("utf-8")
+    headers = {
+        "Accept": "application/json",
+        "Authorization": f"Basic {base64_token}"
+    }
+
+    api_url = f"{sonarqube_url}/api/projects/search"
+
+    async with httpx.AsyncClient() as client:
+        try:
+            logger.debug(f"Requesting SonarQube API: {api_url}")
+            response = await client.get(api_url, headers=headers)
+            response.raise_for_status()
+
+            data = response.json()
+            all_projects = data.get("components", [])
+
+            # Apply optional query filter
+            if query:
+                query_lower = query.lower()
+                projects = [
+                    p for p in all_projects
+                    if query_lower in (p.get("name", "").lower() + p.get("key", "").lower())
+                ]
+                logger.info(f"Filtered projects using query: '{query}' — {len(projects)} match(es) found.")
+            else:
+                projects = all_projects
+                logger.info(f"No query filter applied. {len(projects)} total project(s) returned.")
+
+            result = {
+                "total": len(projects),
+                "projects": [
+                    {
+                        "key": p.get("key"),
+                        "name": p.get("name"),
+                        "visibility": p.get("visibility")
+                    } for p in projects
+                ]
+            }
+
+            return result
+
+        except httpx.HTTPStatusError as e:
+            if e.response.status_code == 401:
+                logger.error("Authentication failed (401). Check token.")
+                raise PermissionError("Authentication failed. Check your token.") from e
+            elif e.response.status_code == 403:
+                logger.error("Access denied (403). Token may lack required permissions.")
+                raise PermissionError("Access denied. Check token roles.") from e
+            else:
+                logger.error(f"SonarQube API error: {e.response.status_code} - {e.response.text}")
+                raise RuntimeError(f"SonarQube API error: {e.response.status_code}") from e
+        except httpx.RequestError as e:
+            logger.error(f"Connection error: {e}")
+            raise ConnectionError(f"Failed to connect to SonarQube at {sonarqube_url}") from e
+        except Exception as e:
+            logger.error(f"Unexpected error while fetching projects: {e}", exc_info=True)
+            raise RuntimeError("An unexpected error occurred while listing projects.") from e
+
+
+@mcp.tool()
+async def get_project_issues(
+    project_key: Annotated[str, Field(description="The unique key of the SonarQube project.")],
+    issue_type: Annotated[str | None, Field(description="Filter by issue type (e.g., BUG, CODE_SMELL, VULNERABILITY).")] = None,
+    severity: Annotated[str | None, Field(description="Filter by severity (e.g., INFO, MINOR, MAJOR, CRITICAL, BLOCKER).")] = None,
+    resolved: Annotated[bool, Field(description="Whether to fetch only resolved issues. Default: false.")] = False,
+    limit: Annotated[int, Field(description="Max number of issues to return. Default: 10, Max recommended: 100.")] = 10
+) -> dict:
+    """
+    Fetch SonarQube issues for a given project, optionally filtered by type, severity, and resolution status.
+    Returns up to `limit` results (default: 10).
+    """
+    logger.info(f"Fetching issues for {project_key} | type={issue_type}, severity={severity}, resolved={resolved}, limit={limit}")
+
+    if not project_key:
+        return {"error": "Missing project key."}
+
+    headers = {
+        "Accept": "application/json",
+        "Authorization": f"Basic {base64.b64encode(f'{sonarqube_token}:'.encode()).decode('utf-8')}"
+    }
+
+    issues_url = f"{sonarqube_url}/api/issues/search"
+    params = {
+        "componentKeys": project_key,
+        "resolved": str(resolved).lower(),
+        "ps": min(limit, 500)  # API safety cap
+    }
+
+    if issue_type:
+        params["types"] = issue_type.upper()
+    if severity:
+        params["severities"] = severity.upper()
+
+    async with httpx.AsyncClient() as client:
+        try:
+            response = await client.get(issues_url, headers=headers, params=params, timeout=15)
+            response.raise_for_status()
+
+            data = response.json()
+            issues = data.get("issues", [])
+
+            if not issues:
+                # Double-check if the project exists
+                check_url = f"{sonarqube_url}/api/projects/search"
+                check_response = await client.get(check_url, headers=headers)
+                check_response.raise_for_status()
+
+                known_keys = [p["key"] for p in check_response.json().get("components", [])]
+                if project_key not in known_keys:
+                    return {
+                        "project": project_key,
+                        "error": f"Project '{project_key}' not found. Try one of: {known_keys[:5]}..."
+                    }
+
+            formatted = [{
+                "key": i.get("key"),
+                "severity": i.get("severity"),
+                "type": i.get("type"),
+                "message": i.get("message"),
+                "component": i.get("component"),
+                "line": i.get("line"),
+                "status": i.get("status")
+            } for i in issues]
+
+            return {
+                "project": project_key,
+                "filters": {
+                    "type": issue_type,
+                    "severity": severity,
+                    "resolved": resolved
+                },
+                "total_issues": len(formatted),
+                "issues": formatted[:limit],
+                "has_more": len(formatted) > limit
+            }
+
+        except httpx.HTTPStatusError as e:
+            if e.response.status_code == 401:
+                logger.error("Authentication failed (401). Check token.")
+                raise PermissionError("Authentication failed. Check your token.") from e
+            elif e.response.status_code == 403:
+                logger.error("Access denied (403). Token may lack required permissions.")
+                raise PermissionError("Access denied. Check token roles.") from e
+            else:
+                logger.error(f"SonarQube API error: {e.response.status_code} - {e.response.text}")
+                raise RuntimeError(f"SonarQube API error: {e.response.status_code}") from e
+        except httpx.RequestError as e:
+            logger.error(f"Connection error: {e}")
+            raise ConnectionError(f"Failed to connect to SonarQube at {sonarqube_url}") from e
+        except Exception as e:
+            logger.error(f"Unexpected error: {e}", exc_info=True)
+            return {"error": f"Unexpected error: {str(e)}"}
+
+# Standard entry point to run the server
+if __name__ == "__main__":
+    print(f"Starting SonarQube MCP server, configured for {sonarqube_url}")
+    mcp.settings.port = 8001
+    mcp.run(transport=os.environ.get("TRANSPORT"))